// Copyright 2023 Jigsaw Operations LLC
//
// Licensed under the Apache License, Version 2.0 (the "License");
// you may not use this file except in compliance with the License.
// You may obtain a copy of the License at
//
//      http://www.apache.org/licenses/LICENSE-2.0
//
// Unless required by applicable law or agreed to in writing, software
// distributed under the License is distributed on an "AS IS" BASIS,
// WITHOUT WARRANTIES OR CONDITIONS OF ANY KIND, either express or implied.
// See the License for the specific language governing permissions and
// limitations under the License.

package split

import (
	"context"
	"encoding/binary"
	"errors"
	"io"
	"localhost/Intra/Android/app/src/go/logging"
	"math/rand"
	"net"
	"sync"
	"sync/atomic"
	"time"

	"github.com/Jigsaw-Code/getsni"
)

type RetryStats struct {
	SNI     string // TLS SNI observed, if present.
	Bytes   int32  // Number of bytes uploaded before the retry.
	Chunks  int16  // Number of writes before the retry.
	Split   int16  // Number of bytes in the first retried segment.
	Timeout bool   // True if the retry was caused by a timeout.
}

// retrier implements the DuplexConn interface.
type retrier struct {
	// mutex is a lock that guards `conn`, `hello`, and `retryCompleteFlag`.
	// These fields must not be modified except under this lock.
	// After retryCompletedFlag is closed, these values will not be modified
	// again so locking is no longer required for reads.
	mutex   sync.Mutex
	dialer  *net.Dialer
	network string
	addr    *net.TCPAddr
	// conn is the current underlying connection.  It is only modified by the reader
	// thread, so the reader functions may access it without acquiring a lock.
	conn *net.TCPConn
	// External read and write deadlines.  These need to be stored here so that
	// they can be re-applied in the event of a retry.
	readDeadline  time.Time
	writeDeadline time.Time
	// Time to wait between the first write and the first read before triggering a
	// retry.
	timeout time.Duration
	// hello is the contents written before the first read.  It is initially empty,
	// and is cleared when the first byte is received.
	hello []byte
	// Flag indicating when retry is finished or unnecessary.
	retryCompleteFlag chan struct{}
	// Flags indicating whether the caller has called CloseRead and CloseWrite.
	readCloseFlag  atomic.Bool
	writeCloseFlag atomic.Bool
	stats          *RetryStats
}

// Helper functions for reading flags.
// In this package, a "flag" is a thread-safe single-use status indicator that
// starts in the "open" state and transitions to "closed" when close() is called.
// It is implemented as a channel over which no data is ever sent.
// Some advantages of this implementation:
//   - The language enforces the one-way transition.
//   - Nonblocking and blocking access are both straightforward.
//   - Checking the status of a closed flag should be extremely fast (although currently
//     it's not optimized: https://github.com/golang/go/issues/32529)
func closed(c chan struct{}) bool {
	select {
	case <-c:
		// The channel has been closed.
		return true
	default:
		return false
	}
}

func (r *retrier) readClosed() bool {
	return r.readCloseFlag.Load()
}

func (r *retrier) writeClosed() bool {
	return r.writeCloseFlag.Load()
}

func (r *retrier) retryCompleted() bool {
	return closed(r.retryCompleteFlag)
}

// Given timestamps immediately before and after a successful socket connection
// (i.e. the time the SYN was sent and the time the SYNACK was received), this
// function returns a reasonable timeout for replies to a hello sent on this socket.
func timeout(before, after time.Time) time.Duration {
	// These values were chosen to have a <1% false positive rate based on test data.
	// False positives trigger an unnecessary retry, which can make connections slower, so they are
	// worth avoiding.  However, overly long timeouts make retry slower and less useful.
	rtt := after.Sub(before)
	return 1200*time.Millisecond + 2*rtt
}

// DefaultTimeout is the value that will cause DialWithSplitRetry to use the system's
// default TCP timeout (typically 2-3 minutes).
const DefaultTimeout time.Duration = 0

// DialWithSplitRetry returns a TCP connection that transparently retries by
// splitting the initial upstream segment if the socket closes without receiving a
// reply.  Like net.Conn, it is intended for two-threaded use, with one thread calling
// Read and CloseRead, and another calling Write, ReadFrom, and CloseWrite.
// `dialer` will be used to establish the connection.
// `addr` is the destination.
// If `stats` is non-nil, it will be populated with retry-related information.
func DialWithSplitRetry(ctx context.Context, dialer *net.Dialer, addr *net.TCPAddr, stats *RetryStats) (DuplexConn, error) {
	logging.Debug("SplitRetry(DialWithSplitRetry) - dialing", "addr", addr)
	before := time.Now()
	conn, err := dialer.DialContext(ctx, addr.Network(), addr.String())
	logging.Debug("SplitRetry(DialWithSplitRetry) - dialed", "err", err)
	if err != nil {
		return nil, err
	}
	after := time.Now()

	if stats == nil {
		// This is a fake stats object that will be written but never read.  Its purpose
		// is to avoid the need for nil checks at each point where stats are updated.
		stats = &RetryStats{}
	}

	r := &retrier{
		dialer:            dialer,
		addr:              addr,
		conn:              conn.(*net.TCPConn),
		timeout:           timeout(before, after),
		retryCompleteFlag: make(chan struct{}),
		stats:             stats,
	}

	return r, nil
}

// Read-related functions.
func (r *retrier) Read(buf []byte) (n int, err error) {
	n, err = r.conn.Read(buf)
	if n == 0 && err == nil {
		// If no data was read, a nil error doesn't rule out the need for a retry.
		return
	}
	if !r.retryCompleted() {
		r.mutex.Lock()
		if err != nil {
			var neterr net.Error
			if errors.As(err, &neterr) {
				r.stats.Timeout = neterr.Timeout()
			}
			// Read failed.  Retry.
			n, err = r.retry(buf)
		} else {
			logging.Debug("SplitRetry(retrier.Read) - direct conn succeeded, no need to split")
		}
		close(r.retryCompleteFlag)
		// Unset read deadline.
		r.conn.SetReadDeadline(time.Time{})
		r.hello = nil
		r.mutex.Unlock()
	}
	return
}

func (r *retrier) retry(buf []byte) (n int, err error) {
	logging.Debug("SplitRetry(retrier.retry) - retrying...")
	defer func() { logging.Debug("SplitRetry(retrier.retry) - retried", "n", n, "err", err) }()

	r.conn.Close()
	var newConn net.Conn
	if newConn, err = r.dialer.Dial(r.addr.Network(), r.addr.String()); err != nil {
		return
	}
	r.conn = newConn.(*net.TCPConn)
	_, split, err := splitHello(r.hello, r.conn)
	r.stats.Split = int16(split)
	if err != nil {
		return
	}

	// While we were creating the new socket, the caller might have called CloseRead
	// or CloseWrite on the old socket.  Copy that state to the new socket.
	// CloseRead and CloseWrite are idempotent, so this is safe even if the user's
	// action actually affected the new socket.
	if r.readClosed() {
		r.conn.CloseRead()
	}
	if r.writeClosed() {
		r.conn.CloseWrite()
	}
	// The caller might have set read or write deadlines before the retry.
	r.conn.SetReadDeadline(r.readDeadline)
	r.conn.SetWriteDeadline(r.writeDeadline)
	return r.conn.Read(buf)
}

func (r *retrier) CloseRead() error {
	r.readCloseFlag.Store(true)
	r.mutex.Lock()
	defer r.mutex.Unlock()
	return r.conn.CloseRead()
}

func getTLSClientHelloRecordLen(h []byte) (uint16, bool) {
	if len(h) < 5 {
		return 0, false
	}

	const (
		TYPE_HANDSHAKE byte   = 22
		VERSION_TLS10  uint16 = 0x0301
		VERSION_TLS11  uint16 = 0x0302
		VERSION_TLS12  uint16 = 0x0303
		VERSION_TLS13  uint16 = 0x0304
	)

	if h[0] != TYPE_HANDSHAKE {
		return 0, false
	}

	ver := binary.BigEndian.Uint16(h[1:3])
	if ver != VERSION_TLS10 && ver != VERSION_TLS11 &&
		ver != VERSION_TLS12 && ver != VERSION_TLS13 {
		return 0, false
	}

	return binary.BigEndian.Uint16(h[3:5]), true
}

func splitHello(hello []byte, w io.Writer) (n int, splitLen int, err error) {
	if len(hello) <= 1 {
		n, err = w.Write(hello)
		return
	}

	const (
		MIN_SPLIT int = 6
		MAX_SPLIT int = 64
	)

	// Random number in the range [MIN_SPLIT, MAX_SPLIT]
	// splitLen includes 5 bytes of TLS header
	splitLen = MIN_SPLIT + rand.Intn(MAX_SPLIT+1-MIN_SPLIT)
	limit := len(hello) / 2
	if splitLen > limit {
		splitLen = limit
	}

	recordLen, ok := getTLSClientHelloRecordLen(hello)
	recordSplitLen := splitLen - 5
	if !ok || recordSplitLen <= 0 || recordSplitLen >= int(recordLen) {
		// Do TCP split if hello is not a valid TLS Client Hello, or cannot be fragmented
		n, err = w.Write(hello[:splitLen])
		if err == nil {
			var m int
			m, err = w.Write(hello[splitLen:])
			n += m
		}
		return
	}

	pkt := hello[:splitLen]
	binary.BigEndian.PutUint16(pkt[3:5], uint16(recordSplitLen))
	if n, err = w.Write(pkt); err != nil {
		return
	}

	pkt = hello[splitLen-5:]
	copy(pkt, hello[:5])
 	binary.BigEndian.PutUint16(pkt[3:5], recordLen-uint16(recordSplitLen))
	var m int
	m, err = w.Write(pkt)
	n += m
	return
}

// Write-related functions
func (r *retrier) Write(b []byte) (int, error) {
	// Double-checked locking pattern.  This avoids lock acquisition on
	// every packet after retry completes, while also ensuring that r.hello is
	// empty at steady-state.
	if !r.retryCompleted() {
		n := 0
		var err error
		attempted := false
		r.mutex.Lock()
		if !r.retryCompleted() {
			n, err = r.conn.Write(b)
			attempted = true
			r.hello = append(r.hello, b[:n]...)

			r.stats.Chunks++
			r.stats.Bytes = int32(len(r.hello))
			if r.stats.SNI == "" {
				r.stats.SNI, _ = getsni.GetSNI(r.hello)
			}

			// We require a response or another write within the specified timeout.
			r.conn.SetReadDeadline(time.Now().Add(r.timeout))
		}
		r.mutex.Unlock()
		if attempted {
			if err == nil {
				return n, nil
			}
			// A write error occurred on the provisional socket.  This should be handled
			// by the retry procedure.  Block until we have a final socket (which will
			// already have replayed b[:n]), and retry.
			<-r.retryCompleteFlag
	
			r.mutex.Lock()
			c := r.conn
			r.mutex.Unlock()
<<<<<<< HEAD

			// zero len writes are no-ops, but Quad9 servers
			// are observed to respond better when these are skipped.
			if buf := b[n:]; len(buf) > 0 {
				m, e := c.Write(buf)
				n += m
				err = e
			}
			return n, err
=======
			m, err := c.Write(b[n:])
			return n + m, err
>>>>>>> eb162cad
		}
	}

	// retryCompleted() is true, so r.conn is final and doesn't need locking.
	return r.conn.Write(b)
}

// Copy one buffer from src to dst, using dst.Write.
func copyOnce(dst io.Writer, src io.Reader) (int64, error) {
	// This buffer is large enough to hold any ordinary first write
	// without introducing extra splitting.
	buf := make([]byte, 2048)
	n, err := src.Read(buf)
	if err != nil {
		return 0, err
	}
	n, err = dst.Write(buf[:n])
	return int64(n), err
}

func (r *retrier) ReadFrom(reader io.Reader) (bytes int64, err error) {
	for !r.retryCompleted() {
		if bytes, err = copyOnce(r, reader); err != nil {
			return
		}
	}

	var b int64
	b, err = r.conn.ReadFrom(reader)
	bytes += b
	return
}

func (r *retrier) CloseWrite() error {
	r.writeCloseFlag.Store(true)
	r.mutex.Lock()
	defer r.mutex.Unlock()
	return r.conn.CloseWrite()
}

func (r *retrier) Close() error {
	if err := r.CloseWrite(); err != nil {
		return err
	}
	return r.CloseRead()
}

// LocalAddr behaves slightly strangely: its value may change as a
// result of a retry.  However, LocalAddr is largely useless for
// TCP client sockets anyway, so nothing should be relying on this.
func (r *retrier) LocalAddr() net.Addr {
	r.mutex.Lock()
	defer r.mutex.Unlock()
	return r.conn.LocalAddr()
}

func (r *retrier) RemoteAddr() net.Addr {
	return r.addr
}

func (r *retrier) SetReadDeadline(t time.Time) error {
	r.mutex.Lock()
	defer r.mutex.Unlock()
	r.readDeadline = t
	// Don't enforce read deadlines until after the retry
	// is complete.  Retry relies on setting its own read
	// deadline, and we don't want this to interfere.
	if r.retryCompleted() {
		return r.conn.SetReadDeadline(t)
	}
	return nil
}

func (r *retrier) SetWriteDeadline(t time.Time) error {
	r.mutex.Lock()
	defer r.mutex.Unlock()
	r.writeDeadline = t
	return r.conn.SetWriteDeadline(t)
}

func (r *retrier) SetDeadline(t time.Time) error {
	e1 := r.SetReadDeadline(t)
	e2 := r.SetWriteDeadline(t)
	if e1 != nil {
		return e1
	}
	return e2
}<|MERGE_RESOLUTION|>--- conflicted
+++ resolved
@@ -314,7 +314,8 @@
 			r.conn.SetReadDeadline(time.Now().Add(r.timeout))
 		}
 		r.mutex.Unlock()
-		if attempted {
+
+    if attempted {
 			if err == nil {
 				return n, nil
 			}
@@ -326,7 +327,6 @@
 			r.mutex.Lock()
 			c := r.conn
 			r.mutex.Unlock()
-<<<<<<< HEAD
 
 			// zero len writes are no-ops, but Quad9 servers
 			// are observed to respond better when these are skipped.
@@ -336,10 +336,6 @@
 				err = e
 			}
 			return n, err
-=======
-			m, err := c.Write(b[n:])
-			return n + m, err
->>>>>>> eb162cad
 		}
 	}
 
